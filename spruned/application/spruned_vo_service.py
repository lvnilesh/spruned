--- conflicted
+++ resolved
@@ -233,7 +233,7 @@
                     "startingheight": peer.starting_height and int(peer.starting_height)
                 }
             )
-<<<<<<< HEAD
+            print(response)
         return response
 
     async def getmempoolinfo(self):
@@ -244,8 +244,4 @@
     async def getrawmempool(self):
         if not self.repository.mempool:
             raise exceptions.MempoolDisabledException
-        return list(self.repository.mempool.get_raw_mempool())
-=======
-            print(response)
-        return response
->>>>>>> e8ef667b
+        return list(self.repository.mempool.get_raw_mempool())