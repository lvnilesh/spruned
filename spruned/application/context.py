--- conflicted
+++ resolved
@@ -26,7 +26,6 @@
                     'rpcpassword': 'rpcpassword',
                     'network': 'bitcoin.mainnet',
                     'debug': False,
-<<<<<<< HEAD
                     'cache_size': 50,
                     'keep_blocks': 200,
                     'proxy': None,
@@ -38,11 +37,6 @@
                     'disable_electrum_peer_discovery': True,
                     'max_electrum_connections': 4,
                     'add_electrum_server': [],
-=======
-                    'cachesize': 100,
-                    'keepblocks': 50,
-                    'mempoolsize': 0
->>>>>>> 94454a56
                 }
             }
         )
@@ -154,7 +148,6 @@
             'rpcuser': args.rpcuser,
             'network': args.network,
             'debug': args.debug,
-<<<<<<< HEAD
             'cache_size': int(args.cache_size),
             'keep_blocks': int(args.keep_blocks),
             'proxy': args.proxy,
@@ -166,12 +159,6 @@
             'disable_electrum_peer_discovery': args.disable_electrum_peer_discovery,
             'max_electrum_connections': args.max_electrum_connections,
             'add_electrum_server': args.electrum_server
-
-=======
-            'cachesize': int(args.cachesize),
-            'keepblocks': int(args.keepblocks),
-            'mempoolsize': int(args.mempoolsize)
->>>>>>> 94454a56
         }
         self.apply_context()
 
