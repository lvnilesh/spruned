from argparse import Namespace
import threading
from pathlib import Path
from typing import Dict
from spruned.application import networks


class Context(dict):
    def __init__(self, *a, **kw):
        super().__init__(*a, **kw)
        self.configfile = kw.get('configfile', 'spruned.conf')
        self.update(
            {
                'configfile': {},
                'args': {},
                'default': {
                    'daemonize': False,
                    'datadir': str(Path.home()) + '/.spruned',
                    'rpcbind': '127.0.0.1',
                    'rpcport': None,
                    'rpcuser': 'rpcuser',
                    'rpcpassword': 'rpcpassword',
                    'network': 'bitcoin.mainnet',
                    'debug': False,
<<<<<<< HEAD
                    'cache_size': 50,
                    'keep_blocks': 200,
                    'proxy': None,
                    'tor': False,
                    'no_dns_seed': False,
                    'max_p2p_connections': None,
                    'add_p2p_peer': [],
                    'no_electrum_peer_discovery': False,
                    'max_electrum_connections': None,
                    'add_electrum_server': [],
=======
                    'cache_size': 100,
                    'keep_blocks': 50
>>>>>>> 26c05877
                }
            }
        )
        self.load_config()

    def load_config(self):
        values = {
            'i': ['cache_size', 'keep_blocks', 'rpcport'],
            'b': ['daemonize', 'debug']
        }
        import os
        filename = self.datadir + '/' + self.configfile
        if not os.path.exists(filename):
            return
        with open(filename, 'r') as f:
            lines = f.readlines()
        for i, line in enumerate(lines, 1):
            line = line.strip().replace(' ', '')
            if not line:
                continue
            k, v = line.split('=')
            if k not in self['default']:
                raise ValueError('Configuration file error: parameter not admitted: %s (%s:%s)' % (line, filename, i))
            if k in values['i']:
                self['configfile'][k] = int(v)
            elif k in values['b']:
                self['configfile'][k] = bool(v)
            else:
                self['configfile'][k] = v

    @property
    def datadir(self):
        if self._get_param('network') != 'bitcoin.mainnet':
            return self._get_param('datadir') + '/' + self._get_param('network')
        return self._get_param('datadir')

    @property
    def max_electrum_connections(self):
        """
        pass network default if is not set
        """
        exists = self._get_param('max_electrum_connections')
        return int(exists if exists is not None else self.get_network()['electrum_concurrency'])

    @property
    def debug(self):
        return self._get_param('debug')

    @property
    def keep_blocks(self):
        return int(self._get_param('keep_blocks'))

    @property
    def network(self):
        return self._get_param('network')

    @property
    def rpcbind(self):
        return self._get_param('rpcbind')

    @property
    def rpcport(self):
        return self._get_param('rpcport') or self.get_network().get('rpc_port')

    @property
    def rpcuser(self):
        return self._get_param('rpcuser')

    @property
    def rpcpassword(self):
        return self._get_param('rpcpassword')

    @property
    def daemonize(self):
        return self._get_param('daemonize')

    @property
    def proxy(self):
        return self._get_param('daemonize')

    @property
    def tor(self):
        return self._get_param('daemonize')

    @property
    def cache_size(self):
        return int(self._get_param('cache_size'))

    def load_args(self, args: Namespace):
        self['args'] = {
            'daemonize': args.daemonize,
            'datadir': args.datadir,
            'rpcbind': args.rpcbind,
            'rpcpassword': args.rpcpassword,
            'rpcport': args.rpcport,
            'rpcuser': args.rpcuser,
            'network': args.network,
            'debug': args.debug,
            'cache_size': int(args.cache_size),
            'keep_blocks': int(args.keep_blocks),
            'proxy': args.proxy,
            'tor': args.tor,
            'no_dns_seed': args.no_dns_seed,
            'max_p2p_connections': args.max_p2p_connections,
            'add_p2p_peer': args.add_p2p_peer,
            'no_electrum_peer_discovery': args.no_electrum_peer_discovery,
            'max_electrum_connections': args.max_electrum_connections,
            'add_electrum_server': args.electrum_server

        }
        self.apply_context()

    def _get_param(self, key):
        return self['args'].get(key, None) or \
               self['configfile'].get(key, None) or \
               self['default'].get(key, None)

    def apply_context(self):
        pass

    def get_network(self) -> Dict:
        net, work = self._get_param('network').split('.')
        module = getattr(networks, net)
        return getattr(module, work)


_local = threading.local()
_local.ctx = ctx = Context()<|MERGE_RESOLUTION|>--- conflicted
+++ resolved
@@ -14,7 +14,7 @@
                 'configfile': {},
                 'args': {},
                 'default': {
-                    'daemonize': False,
+                    'daemon': False,
                     'datadir': str(Path.home()) + '/.spruned',
                     'rpcbind': '127.0.0.1',
                     'rpcport': None,
@@ -22,21 +22,17 @@
                     'rpcpassword': 'rpcpassword',
                     'network': 'bitcoin.mainnet',
                     'debug': False,
-<<<<<<< HEAD
                     'cache_size': 50,
                     'keep_blocks': 200,
                     'proxy': None,
                     'tor': False,
-                    'no_dns_seed': False,
-                    'max_p2p_connections': None,
+                    'dns_seed': True,
+                    'p2p_peer_discovery': True,
+                    'max_p2p_connections': 8,
                     'add_p2p_peer': [],
-                    'no_electrum_peer_discovery': False,
-                    'max_electrum_connections': None,
+                    'electrum_peer_discovery': True,
+                    'max_electrum_connections': 4,
                     'add_electrum_server': [],
-=======
-                    'cache_size': 100,
-                    'keep_blocks': 50
->>>>>>> 26c05877
                 }
             }
         )
@@ -127,7 +123,7 @@
 
     def load_args(self, args: Namespace):
         self['args'] = {
-            'daemonize': args.daemonize,
+            'daemon': args.daemon,
             'datadir': args.datadir,
             'rpcbind': args.rpcbind,
             'rpcpassword': args.rpcpassword,
@@ -139,10 +135,11 @@
             'keep_blocks': int(args.keep_blocks),
             'proxy': args.proxy,
             'tor': args.tor,
-            'no_dns_seed': args.no_dns_seed,
+            'dns_seed': args.dns_seed,
+            'p2p_peer_discovery': args.p2p_peer_discovery,
             'max_p2p_connections': args.max_p2p_connections,
             'add_p2p_peer': args.add_p2p_peer,
-            'no_electrum_peer_discovery': args.no_electrum_peer_discovery,
+            'electrum_peer_discovery': args.electrum_peer_discovery,
             'max_electrum_connections': args.max_electrum_connections,
             'add_electrum_server': args.electrum_server
 
