import asyncio
import base64
import binascii
import gc

import re

import time
from aiohttp import web
import json
from jsonrpcserver.aio import methods
from jsonrpcserver import config, status
from jsonrpcserver.exceptions import JsonRpcServerError
from spruned.application import exceptions

from spruned.application.exceptions import InvalidPOWException
from spruned.application.logging_factory import Logger
from spruned.application.tools import async_delayed_task
from spruned.daemon.exceptions import GenesisTransactionRequestedException
from spruned import __version__ as spruned_version
from spruned import __bitcoind_version_emulation__ as bitcoind_version

config.schema_validation = False

API_HELP = """
spruned %s, emulating bitcoind %s

== Blockchain ==
getbestblockhash
getblock "blockhash" ( verbosity )
getblockchaininfo
getblockcount
getblockhash height
getblockheader "hash" ( verbose )
gettxout "txid" n ( include_mempool )
getmempoolinfo
getrawmempool

== Rawtransactions ==
getrawtransaction "txid" ( verbose )
sendrawtransaction "hexstring" ( allowhighfees )

== Util ==
estimatefee nblocks
estimatesmartfee conf_target ("estimate_mode")
uptime

== Network ==
getpeerinfo
getnetworkinfo

== Partially emulated for compatibility ==
getmempoolinfo
getchaintxstats
getmininginfo
getrawmempool
getnettotals


""" % (spruned_version, bitcoind_version)


class JsonRpcServerException(JsonRpcServerError):
    def __init__(self, code, message, data=None):
        super().__init__(data=data)
        self.code = code
        self.message = message
        self.http_status = status.HTTP_BAD_REQUEST


class JSONRPCServer:
    def __init__(self, host, port, username, password):
        self.username = username.encode()
        self.password = password.encode()
        self.host = host
        self.port = port
        self.vo_service = None
        self._auth = 'Basic %s' % base64.b64encode(self.username + b':' + self.password).decode()

    def set_vo_service(self, vo_service):
        self.vo_service = vo_service

    def _authenticate(self, request):
        return bool(request.headers.get('Authorization') == self._auth)

    @staticmethod
    def _json_dumps_with_fixed_float_precision(value, precision = 8):
        res = json.dumps(value)
        return re.sub('\d+e-07?\d+', lambda x: '%.*f' % (precision, float(x.group())), res)

    async def _handle(self, jsonrequest):
        if not self._authenticate(jsonrequest):
            return web.json_response({}, status=401)
        request = await jsonrequest.json()
        if isinstance(request, dict):
            response, http_status = await self._handle_request(request)
            return web.json_response(
                response,
                status=http_status,
                dumps=self._json_dumps_with_fixed_float_precision
            )
        elif isinstance(request, list):
            futures = []
            for r in request:
                futures.append(self._handle_request(r))
            responses = await asyncio.gather(*futures)
            data = [x[0] for x in responses]
            print('response: %s' % data)
            return web.Response(
                body=json.dumps(data),
                status=200,
            )

    async def _handle_request(self, request):
        result = {
            "id": request.get("id", 0),
            "result": None,
            "error": None
        }
        response = await methods.dispatch(request)
        result.update(response)
        if result['error'] and result['error']['code'] < -32:
            result['error']['code'] = -1
        return result, response.http_status

    def run(self, main_loop):
        self.main_loop = main_loop
        loop = asyncio.new_event_loop()
        loop.create_task(self.start())
        loop.run_forever()

    async def start(self):
        app = web.Application()
        app.router.add_post('/', self._handle)
        runner = web.AppRunner(app)
        await runner.setup()
        methods.add(self.echo)
        methods.add(self.help)
        methods.add(self.estimatefee)
        methods.add(self.estimatesmartfee)
        methods.add(self.getbestblockhash)
        methods.add(self.getblockchaininfo)
        methods.add(self.getblockheader)
        methods.add(self.getblockhash)
        methods.add(self.getblock)
        methods.add(self.getblockcount)
        methods.add(self.getrawtransaction)
        methods.add(self.gettxout)
        methods.add(self.getpeerinfo)
<<<<<<< HEAD
        methods.add(self.sendrawtransaction)
        methods.add(self.getmempoolinfo)
        methods.add(self.getrawmempool)
        methods.add(self.stop)
=======
        methods.add(self.getmempoolinfo)
        methods.add(self.getchaintxstats)
        methods.add(self.getmininginfo)
        methods.add(self.getrawmempool)
        methods.add(self.getnetworkinfo)
        methods.add(self.uptime)
        methods.add(self.getnettotals)
>>>>>>> 31f25405
        methods.add(self.dev_memorysummary, name="dev-gc-stats")
        methods.add(self.dev_collect, name="dev-gc-collect")
        return await web.TCPSite(runner, host=self.host, port=self.port).start()

    async def help(self, *args):
        return API_HELP

    async def echo(self, *args):
        return ""

    async def getpeerinfo(self):
        return await self.vo_service.getpeerinfo()

    async def getblock(self, blockhash: str, mode: int = 1):
        try:
            blockhash = blockhash.strip()
            binascii.unhexlify(blockhash)
            assert len(blockhash) == 64
        except (binascii.Error, AssertionError):
            raise JsonRpcServerException(
                code=-5,
                message="Error parsing JSON:%s" % blockhash
            )
        response = await self.vo_service.getblock(blockhash, mode)
        if not response:
            raise JsonRpcServerException(code=-5, message="Block not found")
        return response

    async def getrawtransaction(self, txid: str, verbose=False):
        try:
            txid = txid.strip()
            binascii.unhexlify(txid)
        except binascii.Error:
            raise JsonRpcServerException(
                code=-8,
                message="parameter 1 must be hexadecimal string (not '%s')" % txid
            )
        if len(txid) != 64:
            raise JsonRpcServerException(
                code=-8,
                message="parameter 1 must be of length 64 (not '%s')" % len(txid)
            )
        try:
            response = await self.vo_service.getrawtransaction(txid, verbose)
        except GenesisTransactionRequestedException:
            raise JsonRpcServerException(
                code=-5,
                message="The genesis block coinbase is not considered an ordinary transaction and cannot be retrieved"
            )
        except InvalidPOWException:
            raise JsonRpcServerException(
                code=-8,
                message="server error, try again"
            )
        if not response:
            raise JsonRpcServerException(
                code=-5,
                message="No such mempool or blockchain transaction. [maybe try again]"
            )
        return response

    async def getbestblockhash(self):
        return await self.vo_service.getbestblockhash()

    async def sendrawtransaction(self, rawtx: str):
        try:
            binascii.unhexlify(rawtx)
        except (binascii.Error, AssertionError):
            raise JsonRpcServerException(
                code=-22,
                message="TX decode failed"
            )
        return await self.vo_service.sendrawtransaction(rawtx)

    async def getblockcount(self):
        res = await self.vo_service.getblockcount()
        return res

    async def getblockhash(self, blockheight: int):
        try:
            int(blockheight)
        except ValueError:
            raise JsonRpcServerException(
                code=-5,
                message="Error parsing JSON:%s" % blockheight
            )
        response = await self.vo_service.getblockhash(blockheight)
        if not response:
            raise JsonRpcServerException(
                code=-8,
                message="Block height out of range"
            )
        return response

    async def getblockheader(self, blockhash: str, verbose=True):
        try:
            blockhash = blockhash.strip()
            binascii.unhexlify(blockhash)
            assert len(blockhash) == 64
        except (binascii.Error, AssertionError):
            raise JsonRpcServerException(
                code=-5,
                message="Error parsing JSON:%s" % blockhash
            )
        response = await self.vo_service.getblockheader(blockhash, verbose=verbose)
        if not response:
            raise JsonRpcServerException(
                code=-5,
                message="Block not found"
            )
        return response

    async def estimatefee(self, blocks: int):
        try:
            int(blocks)
        except ValueError:
            raise JsonRpcServerException(
                code=-5,
                message="Error parsing JSON:%s" % blocks
            )
        response = await round(self.vo_service.estimatefee(blocks), 8)
        if response is None:
            return "-1"
        return response["average_satoshi_per_kb"]

    async def estimatesmartfee(self, blocks: int, estimate_mode=None):
        try:
            int(blocks)
        except ValueError:
            raise JsonRpcServerException(
                code=-5,
                message="Error parsing JSON:%s" % blocks
            )
        if not 0 < int(blocks) < 1009:
            raise JsonRpcServerException(
                code=-8,
                message="Invalid conf_target, must be between 1 - 1008"
            )
        response = await self.vo_service.estimatefee(blocks)
        if response is None:
            raise JsonRpcServerException(
                code=-8,
                message="server error: try again"
            )
        return {
            "blocks": blocks,
            "feerate": round(response["average_satoshi_per_kb"], 8),
            "_origin": response
        }

    async def getblockchaininfo(self):
        response = await self.vo_service.getblockchaininfo()
        if response is None:
            raise JsonRpcServerException(
                code=-8,
                message="server error: try again"
            )
        return response

    async def gettxout(self, txid: str, index: int):
        try:
            txid = txid.strip()
            response = await self.vo_service.gettxout(txid, index)
        except:
            Logger.jsonrpc.error('Error in gettxout', exc_info=True)
            raise JsonRpcServerException(
                code=-8,
                message="server error: try again"
            )
        return response

    async def dev_memorysummary(self):
        return {"stats": gc.get_stats()}

    async def dev_collect(self):
        res = {
            "before": gc.get_stats()
        }
        gc.collect()
        res['after'] = gc.get_stats()
        return res

    async def stop(self):
        loop = asyncio.get_event_loop()

        async def stop(l):
            l.stop()
        loop.create_task(async_delayed_task(stop(loop), 2))
        return None

<<<<<<< HEAD
    async def getmempoolinfo(self):
        try:
            return await self.vo_service.getmempoolinfo()
        except exceptions.MempoolDisabledException:
            raise JsonRpcServerException(
                code=-1,
                message="mempool disabled"
            )
        except:
            raise JsonRpcServerException(
                code=-8,
                message="server error: try again"
            )

    async def getrawmempool(self):
        try:
            return await self.vo_service.getrawmempool()
        except exceptions.MempoolDisabledException:
            raise JsonRpcServerException(
                code=-1,
                message="mempool disabled"
            )
        except:
            raise JsonRpcServerException(
                code=-8,
                message="server error: try again"
            )
=======
    async def getmininginfo(self, *a, **kw):
        blocks = await self.vo_service.getblockcount()
        chain = self.vo_service.p2p.pool.context.get_network()['chain']
        return {
            "blocks": blocks,
            "chain": chain,
            "currentblocktx": 0,
            "currentblockweight": 0,
            "difficulty": 0,
            "networkhashps": 0,
            "pooledtx": 0,
            "errors": "spruned, emulating bitcoind, incomplete data"
        }

    async def getmempoolinfo(self, *a, **kw):
        return {
            "size": 0,
            "bytes": 0,
            "usage": 0,
            "maxmempool": 0,
            "mempoolminfee": 0,
            "errors": "spruned, emulating bitcoind, incomplete data"
        }

    async def getrawmempool(self, *a, **kw):
        return []

    async def getchaintxstats(self, *a, **kw):
        return {
            "time": int(time.time()),
            "txcount": 0,
            "window_block_count": 0,
            "window_tx_count": 0,
            "window_interval": 0,
            "txrate": 0,
            "errors": "spruned, emulating bitcoind, incomplete data"
        }

    async def getnetworkinfo(self, *a, **kw):
        proxy = False #self.vo_service.p2p.pool.proxy or ""
        tor = False #self.vo_service.p2p.pool.context.tor
        local_host = self.vo_service.p2p.pool.context.rpcbind
        local_port = self.vo_service.p2p.pool.context.rpcport
        return {
            "version": 150100,
            "subversion": "/spruned {}/".format(spruned_version),
            "protocolversion": 70015,
            "localservices": "000000000000000d",
            "localrelay": False,
            "timeoffset": 0,
            "networkactive": False,
            "connections": len(self.vo_service.p2p.pool.established_connections) +
                           len(self.vo_service.electrod.pool.established_connections),
            "networks": [
                {
                    "name": "ipv4",
                    "limited": True,
                    "reachable": False,
                    "proxy": proxy,
                    "proxy_randomize_credentials": False
                },
                {
                    "name": "ipv6",
                    "limited": False,
                    "reachable": False,
                    "proxy": "",
                    "proxy_randomize_credentials": False
                },
                {
                    "name": "onion",
                    "limited": True,
                    "reachable": False,
                    "proxy": proxy if tor else "",
                    "proxy_randomize_credentials": False
                }
            ],
            "relayfee": 0,
            "incrementalfee": 0,
            "localaddresses": [
                {
                    "address": local_host,
                    "port": local_port,
                    "score": 29
                },
            ],
            "warnings": "spruned, emulating bitcoind"
        }

    async def uptime(self):
        return self.vo_service.p2p.pool.context.uptime

    async def getnettotals(self):
        return {
            "totalbytesrecv": 0,
            "totalbytessent": 0,
            "timemillis": 0,
            "uploadtarget": {
                "timeframe": 86400,
                "target": 0,
                "target_reached": False,
                "serve_historical_blocks": False,
                "bytes_left_in_cycle": 0,
                "time_left_in_cycle": 0
            }
        }
>>>>>>> 31f25405
<|MERGE_RESOLUTION|>--- conflicted
+++ resolved
@@ -147,12 +147,8 @@
         methods.add(self.getrawtransaction)
         methods.add(self.gettxout)
         methods.add(self.getpeerinfo)
-<<<<<<< HEAD
         methods.add(self.sendrawtransaction)
-        methods.add(self.getmempoolinfo)
-        methods.add(self.getrawmempool)
         methods.add(self.stop)
-=======
         methods.add(self.getmempoolinfo)
         methods.add(self.getchaintxstats)
         methods.add(self.getmininginfo)
@@ -160,7 +156,6 @@
         methods.add(self.getnetworkinfo)
         methods.add(self.uptime)
         methods.add(self.getnettotals)
->>>>>>> 31f25405
         methods.add(self.dev_memorysummary, name="dev-gc-stats")
         methods.add(self.dev_collect, name="dev-gc-collect")
         return await web.TCPSite(runner, host=self.host, port=self.port).start()
@@ -351,35 +346,36 @@
         loop.create_task(async_delayed_task(stop(loop), 2))
         return None
 
-<<<<<<< HEAD
     async def getmempoolinfo(self):
         try:
             return await self.vo_service.getmempoolinfo()
         except exceptions.MempoolDisabledException:
-            raise JsonRpcServerException(
-                code=-1,
-                message="mempool disabled"
-            )
+            return {
+                "size": 0,
+                "bytes": 0,
+                "usage": 0,
+                "maxmempool": 0,
+                "mempoolminfee": 0,
+                "errors": "spruned, emulating bitcoind, incomplete data"
+            }
+
         except:
             raise JsonRpcServerException(
                 code=-8,
                 message="server error: try again"
             )
 
-    async def getrawmempool(self):
-        try:
-            return await self.vo_service.getrawmempool()
+    async def getrawmempool(self, verbose):
+        try:
+            return await self.vo_service.getrawmempool(verbose)
         except exceptions.MempoolDisabledException:
-            raise JsonRpcServerException(
-                code=-1,
-                message="mempool disabled"
-            )
+            return []
         except:
             raise JsonRpcServerException(
                 code=-8,
                 message="server error: try again"
             )
-=======
+
     async def getmininginfo(self, *a, **kw):
         blocks = await self.vo_service.getblockcount()
         chain = self.vo_service.p2p.pool.context.get_network()['chain']
@@ -393,19 +389,6 @@
             "pooledtx": 0,
             "errors": "spruned, emulating bitcoind, incomplete data"
         }
-
-    async def getmempoolinfo(self, *a, **kw):
-        return {
-            "size": 0,
-            "bytes": 0,
-            "usage": 0,
-            "maxmempool": 0,
-            "mempoolminfee": 0,
-            "errors": "spruned, emulating bitcoind, incomplete data"
-        }
-
-    async def getrawmempool(self, *a, **kw):
-        return []
 
     async def getchaintxstats(self, *a, **kw):
         return {
@@ -484,5 +467,4 @@
                 "bytes_left_in_cycle": 0,
                 "time_left_in_cycle": 0
             }
-        }
->>>>>>> 31f25405
+        }