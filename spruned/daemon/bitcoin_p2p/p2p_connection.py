import asyncio

import async_timeout
import time

from spruned.application.logging_factory import Logger
from spruned.application.tools import check_internet_connection, async_delayed_task
from spruned.daemon import exceptions
from spruned.daemon.bitcoin_p2p import save_p2p_peers
from spruned.daemon.connection_base_impl import BaseConnection
from spruned.daemon.connectionpool_base_impl import BaseConnectionPool
from spruned.dependencies.pycoinnet.Peer import Peer
from spruned.dependencies.pycoinnet.PeerEvent import PeerEvent
from spruned.dependencies.pycoinnet.inv_batcher import InvBatcher
from spruned.dependencies.pycoinnet.networks import MAINNET
from spruned.dependencies.pycoinnet.pycoin import InvItem
from spruned.dependencies.pycoinnet.pycoin.InvItem import ITEM_TYPE_TX
from spruned.dependencies.pycoinnet.pycoin.bloom import BloomFilter, filter_size_required, hash_function_count_required
from spruned.dependencies.pycoinnet.version import version_data_for_peer, NODE_NONE, NODE_WITNESS


class P2PConnection(BaseConnection):
    def ping(self, timeout=None):
        self.peer.send_msg('ping', int(time.time()))

    def __init__(
            self, hostname, port, peer=Peer, network=MAINNET, loop=asyncio.get_event_loop(),
            use_tor=None, start_score=2,
            is_online_checker: callable=None,
            timeout=10, delayer=async_delayed_task, expire_errors_after=180,
            call_timeout=5, connector=asyncio.open_connection,
            bloom_filter=None, best_header=None):

        super().__init__(
            hostname=hostname, use_tor=use_tor, loop=loop, start_score=start_score,
            is_online_checker=is_online_checker, timeout=timeout, delayer=delayer,
            expire_errors_after=expire_errors_after
        )
        self._bloom_filter = bloom_filter
        self.port = port
        self._peer_factory = peer
        self._peer_network = network
        self.peer = None
        self._version = None
        self.loop = loop
        self._event_handler = None
        self._call_timeout = call_timeout
        self._on_block_callbacks = []
        self._on_transaction_callbacks = []
        self._on_transaction_hash_callbacks = []
        self._on_addr_callbacks = []
        self.connector = connector
        self.best_header = best_header
        self.starting_height = None

    @property
    def subversion(self):
        return self._version and self._version.get('subversion', b'').decode().strip('/')

    @property
    def connected(self):
        return bool(self.peer)

    def add_on_blocks_callback(self, callback):
        self._on_block_callbacks.append(callback)

    def add_on_transaction_hash_callback(self, callback):
        self._on_transaction_hash_callbacks.append(callback)

    def add_on_transaction_callback(self, callback):
        self._on_transaction_callbacks.append(callback)

    def add_on_addr_callback(self, callback):
        self._on_addr_callbacks.append(callback)

    @property
    def peer_event_handler(self) -> PeerEvent:
        return self._event_handler

    def add_error(self, *a):
        super().add_error(*a)
        if self.score <= 0:
            self.loop.create_task(self.disconnect())

    def add_success(self):
        self._score += 1

    async def connect(self):
        try:
            async with async_timeout.timeout(self._timeout):
                reader, writer = await self.connector(host=self.hostname, port=self.port)
                peer = self._peer_factory(
                    reader,
                    writer,
                    self._peer_network.magic_header,
                    self._peer_network.parse_from_data,
                    self._peer_network.pack_from_data
                )
                version_data = version_data_for_peer(
                    peer, version=70015, local_services=NODE_NONE, remote_services=NODE_WITNESS
                )
                peer.version = await peer.perform_handshake(**version_data)
                await self._verify_peer(peer)
                self.starting_height = peer.version['last_block_index']
                if self._bloom_filter:
                    filter_bytes, hash_function_count, tweak = self._bloom_filter.filter_load_params()
                    flags = 0
                    peer.send_msg(
                        "filterload", filter=filter_bytes, hash_function_count=hash_function_count,
                        tweak=tweak, flags=flags
                    )

                self._event_handler = PeerEvent(peer)
                self._version = peer.version

                Logger.p2p.info(
                    'Connected to peer %s:%s (%s)', self.hostname, self.port,
                    self.version and self.version.get('subversion', b'').decode().strip('/')
                )
                Logger.p2p.debug('Peer raw response %s', self.version)
                self.peer = peer
                self.connected_at = int(time.time())
                self._setup_events_handler()
        except Exception as e:
            self.peer = None
            Logger.p2p.debug('Exception connecting to %s (%s)', self.hostname, e)
            self.loop.create_task(self.on_error('connect'))
            return

        self.loop.create_task(self.on_connect())
        return self

    async def _verify_peer(self, peer):
        if peer.version['last_block_index'] < self.best_header['block_height']:
            await self.disconnect()
            raise exceptions.PeerBlockchainBehindException

    async def on_connect(self):
        for callback in self._on_connect_callbacks:
            self.loop.create_task(callback(self))

    async def disconnect(self):
        try:
            self.peer and self.peer.close()
        except:
            Logger.p2p.error('Error closing with peer: %s', self.peer.peername())
        finally:
            self.peer = None

    def _setup_events_handler(self):
        self.peer_event_handler.set_request_callback('inv', self._on_inv)
        self.peer_event_handler.set_request_callback('addr', self._on_addr)
        self.peer_event_handler.set_request_callback('alert', self._on_alert)
        self.peer_event_handler.set_request_callback('ping', self._on_ping)
        self.peer_event_handler.set_request_callback('sendheaders', self._dummy_handler)
        self.peer_event_handler.set_request_callback('feefilter', self._dummy_handler)
        self.peer_event_handler.set_request_callback('sendcmpct', self._dummy_handler)
        self.peer_event_handler.set_request_callback('tx', self._on_tx_inv)

    def _dummy_handler(self, *a, **kw):
        pass

    def _on_tx_inv(self, event_handler, name, data):
        for callback in self._on_transaction_callbacks:
            self.loop.create_task(callback(self, data))

    def _on_inv(self, event_handler, name, data):
        try:
            self.loop.create_task(self._process_inv(event_handler, name, data))
        except:
            Logger.p2p.exception('Exception on inv')

    def _on_alert(self, event_handler, name, data):  # pragma: no cover
        try:
            Logger.p2p.debug('Handle alert: %s, %s, %s', event_handler, name, data)
        except:
            Logger.p2p.exception('Exception on alert')

    def _on_addr(self, event_handler, name, data):  # pragma: no cover
        try:
            #Logger.p2p.debug('Handle addr: %s, %s,', event_handler, name, data)
            peers = []
            for peer in data['date_address_tuples']:
                host, port = str(peer[1]).split('/')
                port = int(port)
                peers.append([host, port])
            for callback in self._on_addr_callbacks:
                self.loop.create_task(callback(peers))
        except:
            Logger.p2p.exception('Exception on addr')

    def _on_ping(self, event_handler, name, data):
        try:
            self.peer.send_msg("pong", nonce=data["nonce"])
            Logger.p2p.debug('Handle ping: %s, %s, %s', event_handler, name, data)
        except:
            Logger.p2p.exception('Exception on ping')

    async def _process_inv(self, event_handler, name, data):
        txs = 0
        for item in data.get('items'):
            if item.item_type == ITEM_TYPE_TX:
                txs += 1
                for callback in self._on_transaction_hash_callbacks:
                    self.loop.create_task(callback(self, item))
            else:
                Logger.p2p.debug('Unhandled InvType: %s, %s, %s', event_handler, name, item)
        Logger.p2p.debug('Received %s items, txs: %s', len(data.get('items')), txs)

    async def getaddr(self):
        self.peer.send_msg("getaddr")


class P2PConnectionPool(BaseConnectionPool):
    async def on_peer_received_peers(self, peer, *a):
        Logger.p2p.debug('Received peers from peer: %s: (%s)', peer.hostname, a)

    def __init__(
            self,
            peers=list(),
            network_checker=check_internet_connection,
            delayer=async_delayed_task,
            loop=asyncio.get_event_loop(),
            use_tor=False,
            connections=3,
            sleep_no_internet=30,
            batcher=InvBatcher,
            network=MAINNET,
            batcher_timeout=20,
            ipv6=False,
            servers_storage=save_p2p_peers
    ):
        super().__init__(
            peers=peers, network_checker=network_checker, delayer=delayer, ipv6=ipv6,
            loop=loop, use_tor=use_tor, connections=connections, sleep_no_internet=sleep_no_internet
        )

        self._pool_filter = None
        self._batcher_factory = batcher
        self._network = network
        self._batcher_timeout = batcher_timeout
        self._busy_peers = set()
        self.servers_storage = servers_storage
        self._storage_lock = asyncio.Lock()
<<<<<<< HEAD
        self._required_connections = 4
        self._on_transaction_callback = []
        self._on_transaction_hash_callback = []
=======
        self._required_connections = connections
        self._create_bloom_filter()
        self.best_header = None

    async def set_best_header(self, value):
        self.best_header = value

    def _create_bloom_filter(self):
        element_count = 1
        false_positive_probability = 0.00001
        filter_size = filter_size_required(element_count, false_positive_probability)
        hash_function_count = hash_function_count_required(filter_size, element_count)
        self._pool_filter = BloomFilter(filter_size, hash_function_count=hash_function_count, tweak=1)
        self._pool_filter.add_address('1A1zP1eP5QGefi2DMPTfTL5SLmv7DivfNa')
>>>>>>> e8ef667b

    @property
    def required_connections(self):
        return self._required_connections

    @property
    def available(self):
        return len(self.connections) >= self._required_connections

    def add_peer(self, peer):
        self._peers.append(peer)

    def add_on_transaction_hash_callback(self, callback):
        self._on_transaction_hash_callback.append(callback)

    def add_on_transaction_callback(self, callback):
        self._on_transaction_callback.append(callback)

    @property
    def connections(self):
        lost = [connection for connection in self._connections if not connection.peer]
        for l in lost:
            del l
        return self._connections

    async def connect(self):
        await self._check_internet_connectivity()
        self._keepalive = True
        while not self._peers:
            Logger.p2p.warning('Peers not loaded yet')
            await asyncio.sleep(5)

        while self._keepalive:
            if not self.is_online():
                Logger.p2p.error(
                    'Looks like there is no internet connection available. '
                    'Sleeping the connection loop for %s',
                    self._sleep_on_no_internet_connectivity
                )
                await asyncio.sleep(self._sleep_on_no_internet_connectivity)
                await self._check_internet_connectivity()
                continue
            missings = self._required_connections - len(self.established_connections)
            if missings > 0:
                peers = self._pick_multiple_peers(missings)
                for peer in peers:
                    host, port = peer
                    self.loop.create_task(self._connect_peer(host, port))
            elif len(self.established_connections) > self._required_connections:
                Logger.p2p.warning('Too many connections')
                connection = self._pick_connection()
                self.loop.create_task(connection.disconnect())
            #Logger.p2p.debug(
            #    'P2PConnectionPool: Sleeping %ss, connected to %s peers', 10, len(self.established_connections)
            #)
            for connection in self._connections:
                if connection.score <= 0:
                    self.loop.create_task(self._disconnect_peer(connection))
            await asyncio.sleep(2)

    async def _disconnect_peer(self, peer):
        await peer.disconnect()

    async def _connect_peer(self, host: str, port: int):
        Logger.p2p.debug('Allocating peer %s:%s', host, port)
        connection = P2PConnection(
            host, port, loop=self.loop, network=self._network,
            bloom_filter=self._pool_filter, best_header=self.best_header
        )
        if not await connection.connect():
            Logger.p2p.debug(
                'Connection to %s - %s failed. Connected to %s peers', host, port, len(self.established_connections)
            )
            return
        self._connections.append(connection)
        connection.add_on_connect_callback(self.on_peer_connected)
        connection.add_on_header_callbacks(self.on_peer_received_header)
        connection.add_on_peers_callback(self.on_peer_received_peers)
        connection.add_on_error_callback(self.on_peer_error)
        connection.add_on_addr_callback(self.save_peers)
        for callback in self._on_transaction_hash_callback:
            connection.add_on_transaction_hash_callback(callback)
        for callback in self._on_transaction_callback:
            connection.add_on_transaction_callback(callback)

    async def get(self, inv_item: InvItem, peers=None, timeout=None, privileged=False):
        batcher = self._batcher_factory()
        connections = []
        s = time.time()
        Logger.p2p.debug('Fetching InvItem %s', inv_item)
        future = None
        try:
            async with async_timeout.timeout(timeout if timeout is not None else self._batcher_timeout):
                connections = privileged and self._pick_privileged_connections(peers if peers is not None else 1) or []
                connections = connections or self._pick_multiple_connections(peers if peers is not None else 1)
                _ = [self._busy_peers.add(connection.hostname) for connection in connections]
                for connection in connections:
                    Logger.p2p.debug('Adding connection %s to batcher', connection.hostname)
                    await batcher.add_peer(connection.peer_event_handler)
                future = await batcher.inv_item_to_future(inv_item)
                response = await future
                Logger.p2p.debug('InvItem %s fetched in %ss', inv_item, round(time.time() - s, 4))
                for connection in connections:
                    connection.add_success()
                return response and response
        except asyncio.TimeoutError as error:
            for connection in connections:
                connection.add_error()
            Logger.p2p.debug(
                'Error in get InvItem %s, error: %s, failed in %ss from peers %s',
                inv_item, str(error), round(time.time() - s, 4),
                ', '.join(['{} ({})'.format(x.hostname, len(x.errors)) for x in connections])
            )
            future and future.cancel()
        finally:
            try:
                _ = [self._busy_peers.remove(connection.hostname) for connection in connections]
                del connections
            except KeyError as e:
                Logger.p2p.debug('Peer %s already removed from busy peers', str(e))

            def del_batcher(_b):
                try:
                    _b.stop()
                    del _b._inv_item_future_queue
                    del _b._inv_item_hash_to_future[str(inv_item)]
                except:
                    del _b

            self.loop.run_in_executor(None, lambda: del_batcher(batcher))

    async def on_peer_connected(self, peer):
        Logger.p2p.debug('on_peer_connected: %s', peer.hostname)
        await peer.getaddr()

    async def save_peers(self, data):
        await self._storage_lock.acquire()
        try:
            self._peers = self.servers_storage(data)
        finally:
            self._storage_lock.release()

    async def get_from_connection(self, connection, inv_item):
        batcher = self._batcher_factory()
        await batcher.add_peer(connection.peer_event_handler)
        future = None
        try:
            future = await batcher.inv_item_to_future(inv_item)
            response = await future
            return response
        finally:
            future and future.cancel()<|MERGE_RESOLUTION|>--- conflicted
+++ resolved
@@ -242,11 +242,6 @@
         self._busy_peers = set()
         self.servers_storage = servers_storage
         self._storage_lock = asyncio.Lock()
-<<<<<<< HEAD
-        self._required_connections = 4
-        self._on_transaction_callback = []
-        self._on_transaction_hash_callback = []
-=======
         self._required_connections = connections
         self._create_bloom_filter()
         self.best_header = None
@@ -261,7 +256,6 @@
         hash_function_count = hash_function_count_required(filter_size, element_count)
         self._pool_filter = BloomFilter(filter_size, hash_function_count=hash_function_count, tweak=1)
         self._pool_filter.add_address('1A1zP1eP5QGefi2DMPTfTL5SLmv7DivfNa')
->>>>>>> e8ef667b
 
     @property
     def required_connections(self):
