--- conflicted
+++ resolved
@@ -250,12 +250,9 @@
         self._required_connections = connections
         self._create_bloom_filter()
         self.best_header = None
-<<<<<<< HEAD
         self._on_transaction_hash_callback = []
         self._on_transaction_callback = []
-=======
         self.context = context
->>>>>>> 31f25405
 
     async def set_best_header(self, value):
         self.best_header = value
