--- conflicted
+++ resolved
@@ -352,13 +352,8 @@
         Logger.p2p.debug('Allocating peer %s:%s', host, port)
         connection = P2PConnection(
             host, port, loop=self.loop, network=self._network,
-<<<<<<< HEAD
             bloom_filter=self._pool_filter, best_header=self.best_header,
             version_checker=self.version_checker, proxy=self._proxy
-=======
-            bloom_filter=not self.context.mempool_size and self._pool_filter, best_header=self.best_header,
-            version_checker=self.version_checker
->>>>>>> 94454a56
         )
         if not await connection.connect():
             Logger.p2p.debug(
@@ -407,7 +402,7 @@
             future and future.cancel()
         finally:
             try:
-                #_ = [self._busy_peers.remove(connection.hostname) for connection in connections]
+                _ = [self._busy_peers.remove(connection.hostname) for connection in connections]
                 del connections
             except KeyError as e:
                 Logger.p2p.debug('Peer %s already removed from busy peers', str(e))
