import json
import os
import random
from json import JSONDecodeError
from typing import Dict, Tuple
from spruned.daemon.bitcoin_p2p import utils


<<<<<<< HEAD
def build(ctx):
    network = ctx.get_network()
=======
def build(context):
    network = context.get_network()
>>>>>>> 31f25405
    assert isinstance(network, dict), network
    from spruned.daemon.bitcoin_p2p.p2p_connection import P2PConnectionPool
    from spruned.daemon.bitcoin_p2p.p2p_interface import P2PInterface
    pool = P2PConnectionPool(connections=8, batcher_timeout=15, network=network['pycoin'], ipv6=False,
                             context=context)
    interface = P2PInterface(pool, network=network['pycoin'])
    return pool, interface


def load_p2p_peers():
    from spruned.application.context import ctx
    _local = ctx.datadir + '/p2p_peers.json'
    if os.path.exists(_local) and os.path.isfile(_local):
        with open(_local, 'r') as fr:
            try:
                return json.load(fr)['p2p_peers']
            except JSONDecodeError:
                os.remove(_local)
    return []


def save_p2p_peers(peers, max_peers=5120, ipv6=False, shuffle=True):  # pragma: no cover
    from spruned.application.context import ctx
    from shutil import copyfile
    peers = peers[:64]  # fixme
    filename = '/p2p_peers.json'
    _local = ctx.datadir + filename
    _templocal = ctx.datadir + filename.replace('/', '/~')
    current_peers = load_p2p_peers()
    _current_ips = [x[0] for x in current_peers]
    changed = False
    for peer in peers:
        if peer[0] not in _current_ips:
            changed = True
            current_peers.append(peer)
    shuffle and random.shuffle(current_peers)
    current_peers = current_peers[:max_peers] if ipv6 else [p for p in current_peers if ':' not in p[0]][:max_peers]
    if changed:
        with open(_templocal, 'w') as fw:
            json.dump({'p2p_peers': current_peers}, fw, indent=2)
        copyfile(_templocal, _local)
        os.remove(_templocal)
    return current_peers<|MERGE_RESOLUTION|>--- conflicted
+++ resolved
@@ -6,13 +6,8 @@
 from spruned.daemon.bitcoin_p2p import utils
 
 
-<<<<<<< HEAD
-def build(ctx):
-    network = ctx.get_network()
-=======
 def build(context):
     network = context.get_network()
->>>>>>> 31f25405
     assert isinstance(network, dict), network
     from spruned.daemon.bitcoin_p2p.p2p_connection import P2PConnectionPool
     from spruned.daemon.bitcoin_p2p.p2p_interface import P2PInterface
