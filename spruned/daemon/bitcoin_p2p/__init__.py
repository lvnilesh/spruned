import json
import os
import random
from json import JSONDecodeError
from spruned.application.context import Context
from spruned.daemon.bitcoin_p2p import utils


<<<<<<< HEAD
def build(ctx: Context):
    network = ctx.get_network()
    assert isinstance(network, dict), network
    from spruned.daemon.bitcoin_p2p.p2p_connection import P2PConnectionPool
    from spruned.daemon.bitcoin_p2p.p2p_interface import P2PInterface
    peers = load_p2p_peers()
    pool = P2PConnectionPool(connections=8, batcher_timeout=15, network=network['pycoin'], ipv6=False, proxy=ctx.proxy)
    for peer in peers:
        pool.add_peer(peer)
=======
def build(context):
    network = context.get_network()
    assert isinstance(network, dict), network
    from spruned.daemon.bitcoin_p2p.p2p_connection import P2PConnectionPool
    from spruned.daemon.bitcoin_p2p.p2p_interface import P2PInterface
    pool = P2PConnectionPool(connections=8, batcher_timeout=15, network=network['pycoin'], ipv6=False,
                             context=context)
>>>>>>> 3c846e27
    interface = P2PInterface(pool, network=network['pycoin'])
    if ctx.tor:
        async def _no_dns_bootstrap(*_, **__):
            return load_p2p_peers()
        interface.peers_bootstrapper = _no_dns_bootstrap
    return pool, interface


def load_p2p_peers():
    from spruned.application.context import ctx
    _local = ctx.datadir + '/p2p_peers.json'
    local_peers = []
    if os.path.exists(_local) and os.path.isfile(_local):
        with open(_local, 'r') as fr:
            try:
                local_peers = json.load(fr)['p2p_peers']
            except JSONDecodeError:
                os.remove(_local)
    network = ctx.get_network()
    _current_path = os.path.dirname(os.path.abspath(__file__))
    with open(_current_path + '/p2p_peers.json', 'r') as f:
        hardcoded_peers = json.load(f)[network['alias']]
    local_peers = [peer for peer in local_peers if peer not in hardcoded_peers]
    peers = local_peers + hardcoded_peers
    if ctx.tor:
        return [s for s in peers if '.onion' in s[0]]
    else:
        return [s for s in peers if '.onion' not in s[0]]


def save_p2p_peers(peers, max_peers=5120, ipv6=False, shuffle=True):  # pragma: no cover
    from spruned.application.context import ctx
    from shutil import copyfile
    peers = peers[:64]  # fixme
    filename = '/p2p_peers.json'
    _local = ctx.datadir + filename
    _templocal = ctx.datadir + filename.replace('/', '/~')
    current_peers = load_p2p_peers()
    _current_ips = [x[0] for x in current_peers]
    changed = False
    for peer in peers:
        if peer[0] not in _current_ips:
            changed = True
            current_peers.append(peer)
    shuffle and random.shuffle(current_peers)
    current_peers = current_peers[:max_peers] if ipv6 else [p for p in current_peers if ':' not in p[0]][:max_peers]
    if changed:
        with open(_templocal, 'w') as fw:
            json.dump({'p2p_peers': current_peers}, fw, indent=2)
        copyfile(_templocal, _local)
        os.remove(_templocal)
    if ctx.tor:
        return [s for s in current_peers if '.onion' in s[0]]
    else:
        return [s for s in current_peers if '.onion' not in s[0]]<|MERGE_RESOLUTION|>--- conflicted
+++ resolved
@@ -6,25 +6,18 @@
 from spruned.daemon.bitcoin_p2p import utils
 
 
-<<<<<<< HEAD
 def build(ctx: Context):
     network = ctx.get_network()
     assert isinstance(network, dict), network
     from spruned.daemon.bitcoin_p2p.p2p_connection import P2PConnectionPool
     from spruned.daemon.bitcoin_p2p.p2p_interface import P2PInterface
     peers = load_p2p_peers()
-    pool = P2PConnectionPool(connections=8, batcher_timeout=15, network=network['pycoin'], ipv6=False, proxy=ctx.proxy)
+    print(ctx.proxy)
+    pool = P2PConnectionPool(
+        connections=8, batcher_timeout=15, network=network['pycoin'], ipv6=False, proxy=str(ctx.proxy), context=ctx
+    )
     for peer in peers:
         pool.add_peer(peer)
-=======
-def build(context):
-    network = context.get_network()
-    assert isinstance(network, dict), network
-    from spruned.daemon.bitcoin_p2p.p2p_connection import P2PConnectionPool
-    from spruned.daemon.bitcoin_p2p.p2p_interface import P2PInterface
-    pool = P2PConnectionPool(connections=8, batcher_timeout=15, network=network['pycoin'], ipv6=False,
-                             context=context)
->>>>>>> 3c846e27
     interface = P2PInterface(pool, network=network['pycoin'])
     if ctx.tor:
         async def _no_dns_bootstrap(*_, **__):
