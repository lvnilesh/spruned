import asyncio
from typing import Dict
import time
from spruned.application.abstracts import HeadersRepository
from spruned.daemon.electrod.electrod_connection import ElectrodConnection
from spruned.daemon.electrod.electrod_interface import ElectrodInterface
from spruned.daemon import exceptions
from spruned.application import database
from spruned.application.logging_factory import Logger
from spruned.application.tools import get_nearest_parent, async_delayed_task


class HeadersReactor:
    """
    This reactor keeps headers aligned to the best height.
    Designed to work with the Electrum Network, it may be ported easily to P2P
    """
    def __init__(
            self,
            repo: HeadersRepository,
            interface: ElectrodInterface,
            loop=asyncio.get_event_loop(),
            store_headers=True,
            delayed_task=async_delayed_task,  # asyncio testing...  :/
            sleep_time_on_inconsistency=20
    ):
        self.repo = repo
        self.interface = interface
        self.loop = loop or asyncio.get_event_loop()
        self.store_headers = store_headers
        self.lock = asyncio.Lock()
        self.subscriptions = []
        self._last_processed_header = None
        self._inconsistencies = []
        self._sync_errors = 0
        self.delayed_task = delayed_task
        self.new_headers_fallback_poll_interval = 60*11
        self.synced = False
        self.sleep_time_on_inconsistency = sleep_time_on_inconsistency
        self.orphans_headers = []
<<<<<<< HEAD
        self.on_best_height_hit_callbacks = []
        self._on_new_best_header_callbacks = []

    def add_on_new_header_callback(self, callback):
        self._on_new_best_header_callbacks.append(callback)
=======
        self.on_best_height_hit_volatile_callbacks = []
        self.on_best_height_hit_persistent_callbacks = []
>>>>>>> e8ef667b

    def add_on_best_height_hit_volatile_callbacks(self, callback):
        self.on_best_height_hit_volatile_callbacks.append(callback)

    def add_on_best_height_hit_persistent_callbacks(self, callback):
        self.on_best_height_hit_persistent_callbacks.append(callback)

    def set_last_processed_header(self, last):
        if last != self._last_processed_header:
            self._last_processed_header = last
            Logger.electrum.info(
                'Last processed header: %s (%s)',
                self._last_processed_header and self._last_processed_header['block_height'],
                self._last_processed_header and self._last_processed_header['block_hash'],
            )
            for callback in self._on_new_best_header_callbacks:
                self.loop.create_task(callback(self._last_processed_header))

    async def on_connected(self):
        if self.store_headers:
            self.loop.create_task(self.check_headers())

    async def start(self):
        self.interface.add_header_subscribe_callback(self.on_new_header)
        self.interface.add_on_connected_callback(self.on_connected)
        self.loop.create_task(self.interface.start())

    async def check_headers(self):
        if not self.interface.is_pool_online:
            Logger.electrum.error(
                'Looks like there is no internet connection. check_headers delayed %s',
                self.new_headers_fallback_poll_interval
            )
            self.loop.create_task(self.delayed_task(self.check_headers(), self.new_headers_fallback_poll_interval))
            return
        if self._sync_errors >= 100:
            raise exceptions.SprunedException(
                'Fallback headers check: Too many sync errors. Suspending Sync'
            )
        if not self.synced or self.lock.locked():
            Logger.electrum.debug(
                'Fallback headers check: Not synced yet or sync locked (%s), retrying fallback headers check in 30s',
                self.lock.locked()
            )
            self.loop.create_task(self.delayed_task(self.check_headers(), 30))
            return

        since_last_header = self._last_processed_header and int(time.time()) - self._last_processed_header['timestamp']
        if int(since_last_header) < self.new_headers_fallback_poll_interval:
            retry_in = self.new_headers_fallback_poll_interval - since_last_header
            retry_in = retry_in > 0 and retry_in or self.new_headers_fallback_poll_interval // 2
            Logger.electrum.debug(
                'Fallback headers check: No best header or too recent header (%s), trying again in %s',
                since_last_header, retry_in
            )
            self.loop.create_task(self.delayed_task(self.check_headers(), retry_in))
            return
        Logger.electrum.debug(
            'Fallback headers check, current height: %s, errs: %s',
            self._last_processed_header and self._last_processed_header['block_height'],
            self._sync_errors
        )
        try:
            best_header_response = self._last_processed_header and \
                                   await self.interface.get_header(
                                       self._last_processed_header['block_height'] + 1,
                                       fail_silent_out_of_range=True,
                                       get_peer=True
                                   )
            if best_header_response is None:
                Logger.electrum.debug(
                    'Fallback headers check: Looks like current header (%s) is best header',
                    self._last_processed_header and self._last_processed_header['block_height']
                )
                self.loop.create_task(self.delayed_task(self.check_headers(), self.new_headers_fallback_poll_interval))
                return
            peer, network_best_header = best_header_response
            Logger.electrum.debug('Best header obtained from peer %s: on_new_header(): %s', peer, network_best_header)
        except (
                exceptions.NoQuorumOnResponsesException,
                exceptions.NoPeersException,
                exceptions.NoHeadersException
        ):
            Logger.electrum.warning(
                'Fallback headers check: Electrod is not able to find peers to sync headers. Sleeping 30 secs'
            )
            self.loop.create_task(self.delayed_task(self.check_headers(), 30))
            return

        if network_best_header and network_best_header != self._last_processed_header:
            self.loop.create_task(self.on_new_header(peer, network_best_header))
            self.loop.create_task(self.delayed_task(self.check_headers(), 30))  # loop or fallback
            Logger.electrum.debug('Fallback headers check: Rescheduling sync_header in %ss', 30)
        else:
            self.loop.create_task(self.delayed_task(self.check_headers(), self.new_headers_fallback_poll_interval))
            Logger.electrum.debug(
                'Fallback headers check: Rescheduling sync_headers in %ss',
                self.new_headers_fallback_poll_interval
            )

    async def on_new_header(self, peer, network_best_header: Dict, _r=0):
        if not network_best_header:
            Logger.electrum.warning('Weird. No best header received on call')
            return
        try:
            not _r and await self.lock.acquire()
            if self._last_processed_header and \
                    self._last_processed_header['block_hash'] == network_best_header['block_hash'] and \
                    self._last_processed_header['block_height'] == network_best_header['block_height']:
                self.synced = True
                return
            local_best_header = self.repo.get_best_header()

            if not local_best_header or local_best_header['block_height'] < network_best_header['block_height']:
                self.synced = False
                await self.on_local_headers_behind(local_best_header, network_best_header)
                return
            elif local_best_header['block_height'] > network_best_header['block_height']:
                await self.on_network_headers_behind(network_best_header, peer=peer)
                return

            block_hash = self.repo.get_block_hash(network_best_header['block_height'])
            if block_hash and block_hash != network_best_header['block_hash']:
                await self.interface.handle_peer_error(peer)
                Logger.electrum.error('Inconsistency error with peer %s: (%s), %s',
                                      peer.server_info, network_best_header, block_hash
                                      )
                await asyncio.sleep(self.sleep_time_on_inconsistency)
                if not await self.on_inconsistent_header_received(peer, network_best_header, block_hash):
                    return
            self.set_last_processed_header(network_best_header)
            self.synced = True
        except (
                exceptions.NoQuorumOnResponsesException,
                exceptions.NoPeersException,
                exceptions.NoHeadersException,
        ) as e:
            self._sync_errors += 1
            if _r < 5:
                return await self.on_new_header(peer, network_best_header, _r + 1)
            Logger.electrum.error('Excessive recursion on new_header. %s', e)
        finally:
<<<<<<< HEAD
            if self.synced and self.on_best_height_hit_callbacks:
                while self.on_best_height_hit_callbacks:
                    callback = self.on_best_height_hit_callbacks.pop(0)
                    self.loop.create_task(callback)
=======
            if self.synced:
                if self.on_best_height_hit_volatile_callbacks:
                    while 1:
                        if not self.on_best_height_hit_volatile_callbacks:
                            break
                        callback = self.on_best_height_hit_volatile_callbacks.pop(0) or None
                        self.loop.create_task(callback(self._last_processed_header))
                for callback in self.on_best_height_hit_persistent_callbacks:
                    self.loop.create_task(callback(self._last_processed_header))

>>>>>>> e8ef667b
            not _r and self.lock.release()

    @database.atomic
    async def on_inconsistent_header_received(self, peer: ElectrodConnection, received_header: Dict, local_hash: str):
        """
        received an inconsistent header, this network header differs for hash from
        one at the same height saved in the db.
        check which one we should trust
        """
        response = await self.interface.get_header(received_header['block_height'], fail_silent_out_of_range=True)
        if not response:
            return
        if response['block_hash'] == local_hash:
            Logger.electrum.warning('Received a controversial header (%s), handling error with peer %s',
                                    received_header, peer.server_info)
            await self.interface.handle_peer_error(peer)
            return True

        elif response['block_hash'] == received_header['block_hash']:
            Logger.electrum.error('Remote peers agree the new header is ok, and our is orphan. rolling back')
            orphaned = self.repo.remove_header_at_height(received_header['block_height'])
            await self.on_new_orphan(orphaned)
            self.synced = False
            return

        else:
            Logger.electrum.error(
                'Another inconsistency (net: %s, fetched: %s, local_hash: %s, something must be _very_ wrong',
                received_header, response, local_hash
            )
            self.synced = False
            await self.interface.handle_peer_error(peer)

    @database.atomic
    async def on_new_orphan(self, header: Dict):
        """
        TODO: mark header as orphan
        """
        self.orphans_headers.append(header)
        Logger.electrum.debug('Header %s orphaned, orphans: %s', header['block_hash'], self.orphans_headers)

    @database.atomic
    async def on_local_headers_behind(self, local_best_header: Dict, network_best_header: Dict):
        MAX_SINGLE_HEADERS_BEFORE_USING_CHUNKS = 10

        chunks_at_time = 1
        try:
            if not local_best_header or \
                    local_best_header['block_height'] < network_best_header['block_height'] - \
                    MAX_SINGLE_HEADERS_BEFORE_USING_CHUNKS:
                """
                bootstrap or behind of more than <N> headers
                """
                await self._fetch_headers_chunks(chunks_at_time, local_best_header, network_best_header)
            elif local_best_header['block_height'] == network_best_header['block_height'] - 1:
                """
                behind of 1 header
                """
                await self._save_header(network_best_header)
            else:
                """
                behind of less than MAX_SINGLE_HEADERS_BEFORE_USING_CHUNKS, download single headers and don't use chunks
                """
                await self._fetch_multiple_headers(local_best_header, network_best_header)
        except exceptions.HeadersInconsistencyException:
            Logger.electrum.error('Inconsistency error, rolling back')
            self.set_last_processed_header(None)
            await self.handle_headers_inconsistency()
            return

    async def _fetch_multiple_headers(self, local_best_header: Dict, network_best_header: Dict):
        # The last saved header is old! It must be a while since the last time spruned synced.
        # Download the headers with a chunk, instead of tons of calls to servers..
        headers = await self.interface.get_headers_in_range(
            local_best_header['block_height'],
            network_best_header['block_height'],
        )
        if not headers:
            Logger.electrum.warning('Missing headers on <on_local_headers_behind>')
            await asyncio.sleep(3)
            raise exceptions.NoHeadersException
        saved_headers = self.repo.save_headers(headers[1:])
        self.set_last_processed_header(saved_headers[-1])
        self.synced = True

    async def _save_header(self, network_best_header: Dict):
        # A new header is found, download again from multiple peers to verify it.
        Logger.electrum.debug('Fetching headers')
        self.repo.save_header(
            network_best_header['block_hash'],
            network_best_header['block_height'],
            network_best_header['header_bytes'],
            network_best_header['prev_block_hash']
        )
        self.set_last_processed_header(network_best_header)
        self.synced = True

    async def _fetch_headers_chunks(self, chunks_at_time, local_best_header, network_best_header):
        """
        fetch chunks from local height to network best height, download <chunks_at_time> (>1 is unstable)
        """
        i = 0
        current_height = local_best_header and local_best_header['block_height'] or 0
        while 1:
            Logger.electrum.debug(
                'Behind of %s blocks, fetching chunks',
                network_best_header['block_height'] - current_height

            )
            local_best_height = local_best_header and local_best_header['block_height'] or 0
            rewind_from = get_nearest_parent(local_best_height, 2016) // 2016 + i
            _from = rewind_from
            _to = rewind_from + chunks_at_time
            if _from > (network_best_header['block_height'] // 2016):
                # fixme, move the chunk stuff inside the electrod interface and
                # here just "fetch headers". stop.
                self.synced = True
                return
            res = await self.interface.get_headers_in_range_from_chunks(_from, _to, get_peer=True)
            peer, headers = res if res else (None, [])
            if not headers:
                raise exceptions.NoHeadersException
            if local_best_height:
                saving_headers = [h for h in headers if h['block_height'] > local_best_height]
            else:
                saving_headers = headers
            try:
                saved_headers = headers and self.repo.save_headers(saving_headers)
            except exceptions.HeadersInconsistencyException:
                await peer.disconnect()
                raise
            Logger.electrum.debug(
                'Fetched %s headers (from chunk %s to chunk %s), saved %s headers of %s',
                len(headers), _from, _to, len(saved_headers), len(saving_headers)
            )
            if saved_headers:
                self.set_last_processed_header(saved_headers[-1])
                current_height = self._last_processed_header['block_height']
            else:
                self.set_last_processed_header(None)
            i += 1

    @database.atomic
    async def on_network_headers_behind(self, network_best_header: Dict, peer=None):
        Logger.electrum.warning('Network headers behind current, closing with peer in 3s')
        await asyncio.sleep(3)
        await self.ensure_consistency(network_best_header, peer)

    async def ensure_consistency(self, network_best_header: Dict, peer: ElectrodConnection):
        repo_header = self.repo.get_header_at_height(network_best_header['block_height'])
        if repo_header['block_hash'] != network_best_header['block_hash']:
            Logger.electrum.error(
                'Warning! A peer (%s), behind in height, '
                'have an header (%s) which differ from our, '
                'saved in the db: %s',
                str(peer.hostname), network_best_header, repo_header
            )
            # FIXME. understand what's going on, maybe rollback
            # TODO - This is STILL an important issue.

        await self.interface.disconnect_from_peer(peer)
        Logger.electrum.info('Closing with peer %s', str(peer.hostname))

    @database.atomic
    async def handle_headers_inconsistency(self):
        self.set_last_processed_header(None)
        local_best_header = self.repo.get_best_header()
        remove_headers_since = get_nearest_parent(local_best_header['block_height'], 2016)
        self.repo.remove_headers_after_height(remove_headers_since)
        Logger.electrum.warning(
            'Headers inconsistency found, removed headers since %s. Current local: %s',
            remove_headers_since, local_best_header['block_height']
        )<|MERGE_RESOLUTION|>--- conflicted
+++ resolved
@@ -38,16 +38,12 @@
         self.synced = False
         self.sleep_time_on_inconsistency = sleep_time_on_inconsistency
         self.orphans_headers = []
-<<<<<<< HEAD
-        self.on_best_height_hit_callbacks = []
+        self.on_best_height_hit_volatile_callbacks = []
+        self.on_best_height_hit_persistent_callbacks = []
         self._on_new_best_header_callbacks = []
 
     def add_on_new_header_callback(self, callback):
         self._on_new_best_header_callbacks.append(callback)
-=======
-        self.on_best_height_hit_volatile_callbacks = []
-        self.on_best_height_hit_persistent_callbacks = []
->>>>>>> e8ef667b
 
     def add_on_best_height_hit_volatile_callbacks(self, callback):
         self.on_best_height_hit_volatile_callbacks.append(callback)
@@ -190,12 +186,6 @@
                 return await self.on_new_header(peer, network_best_header, _r + 1)
             Logger.electrum.error('Excessive recursion on new_header. %s', e)
         finally:
-<<<<<<< HEAD
-            if self.synced and self.on_best_height_hit_callbacks:
-                while self.on_best_height_hit_callbacks:
-                    callback = self.on_best_height_hit_callbacks.pop(0)
-                    self.loop.create_task(callback)
-=======
             if self.synced:
                 if self.on_best_height_hit_volatile_callbacks:
                     while 1:
@@ -206,7 +196,6 @@
                 for callback in self.on_best_height_hit_persistent_callbacks:
                     self.loop.create_task(callback(self._last_processed_header))
 
->>>>>>> e8ef667b
             not _r and self.lock.release()
 
     @database.atomic
