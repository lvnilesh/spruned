--- conflicted
+++ resolved
@@ -3,23 +3,14 @@
 #
 
 import sys
-<<<<<<< HEAD
 sys.path.insert(0, './')
 
-import asyncio
-=======
->>>>>>> 70f2e3e8
 if sys.version < '3.5.2':
     raise ValueError('Python >= 3.5.2 is required')
 
 import argparse
-<<<<<<< HEAD
-from spruned.application.context import ctx
-
-=======
 import asyncio
 from spruned.application.context import ctx
->>>>>>> 70f2e3e8
 
 parser = argparse.ArgumentParser(
     description="A Bitcoin Lightweight Pseudonode",
@@ -86,12 +77,9 @@
 
 
 def main():   # pragma: no cover
-<<<<<<< HEAD
-
-=======
     args = parser.parse_args()
     ctx.load_args(args)
->>>>>>> 70f2e3e8
+
     from spruned import settings
     from daemonize import Daemonize
     from spruned.application.tools import create_directory
