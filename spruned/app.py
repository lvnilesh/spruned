#!/usr/bin/env python3
# Copyright (C) 2018 Guido Dassori <guido.dassori@gmail.com>
#

import sys
sys.path.insert(0, './')

if sys.version < '3.5.2':
    raise ValueError('Python >= 3.5.2 is required (Found: %s)' % sys.version)

import argparse
import asyncio
from spruned.application.context import ctx

parser = argparse.ArgumentParser(
    description="A Bitcoin Lightweight Client",
    formatter_class=argparse.ArgumentDefaultsHelpFormatter
)
parser.add_argument(
    '--rpcuser',
    action='store', dest='rpcuser', default=ctx.rpcuser,
    help='Username for JSON-RPC connections'
)
parser.add_argument(
    '--rpcpassword',
    action='store', dest='rpcpassword', default=ctx.rpcpassword,
    help='Password for JSON-RPC connections'
)
parser.add_argument(
    '--rpcport',
    action='store', dest='rpcport', default=ctx.rpcport,
    help='Listen for JSON-RPC connections on <port> (default: 8332 or testnet: 18332)'
)
parser.add_argument(
    '--rpcbind',
    action='store', dest='rpcbind', default=ctx.rpcbind,
    help='Bind to given address to listen for JSON-RPC connections.'
)
parser.add_argument(
    '--datadir',
    action='store', dest='datadir', default=ctx.datadir,
    help='Specify data directory'
)
parser.add_argument(
    '--daemon',
    action='store_const', const=True, dest='daemon', default=bool(ctx.daemon),
    help='Run in the background as a daemon and accept commands'
)
parser.add_argument(
<<<<<<< HEAD
    '--keep-blocks',
    action='store', dest='keep_blocks', default=int(ctx.keep_blocks), type=int,
    help=''
=======
    '--keepblocks',
    action='store', dest='keepblocks', default=int(ctx.keep_blocks),
    help='', type=int
>>>>>>> 94454a56
)
parser.add_argument(
    '--network',
    action='store', dest='network',
    choices=[
        'bitcoin.mainnet',
        'bitcoin.testnet',
        #'bitcoin.regtest'
    ],
    help=''
)
parser.add_argument(
    '--debug',
    action='store_true', dest='debug', default=ctx.debug,
    help='Enable debug mode'
)
parser.add_argument(
    '--cachesize',
    action='store', dest='cachesize', default=int(ctx.cache_size),
    help='Cache size (in megabytes)'
)
parser.add_argument(
<<<<<<< HEAD
    '--proxy',
    action='store', dest='proxy', default=None,
    help='Proxy server (hostname:port)'
)
parser.add_argument(
    '--tor',
    action='store_const', const=True, dest='tor', default=False,
    help='Connect only to hidden services. \nUse proxy on localhost:9050, if nothing else is provided with --proxy\n'
)
parser.add_argument(
    '--no-dns-seeds',
    action='store_true', dest='no_dns_seed', default=False,
    help='Disable DNS seeds for P2P peers discovery'
)
parser.add_argument(
    '--add-p2p-peer',
    action='store', dest='add_p2p_peer', default=None,
    help='Add a P2P peer'
)
parser.add_argument(
    '--max-p2p-connections',
    action='store', dest='max_p2p_connections', default=None,
    help='How many P2P peers to connect'
)
parser.add_argument(
    '--add-electrum-server',
    action='store', dest='electrum_server', default=None,
    help='Add an Electrum server'
)
parser.add_argument(
    '--max-electrum-connections',
    action='store', dest='max_electrum_connections', default=None,
    help='How many Electrum servers to connect'
)
parser.add_argument(
    '--disable-p2p-peer-discovery',
    action='store_false', dest='disable_p2p_peer_discovery', default=False,
    help='Control P2P peers discovery (getaddr)'
)
parser.add_argument(
    '--disable-electrum-peer-discovery',
    action='store_false', dest='disable_electrum_peer_discovery', default=False,
    help='Control electrum peers discovery (peer subscribe)'
=======
    '--mempoolsize',
    action='store', dest='mempoolsize', default=0,
    help='Mempool size (in megabytes) - 0 '
>>>>>>> 94454a56
)

args = parser.parse_args()
ctx.load_args(args)


def main():   # pragma: no cover
    args = parser.parse_args()
    ctx.load_args(args)
    from spruned import settings
    from spruned.application.tools import create_directory
    create_directory(ctx, settings.STORAGE_ADDRESS)

    from daemonize import Daemonize
    from spruned.main import main_task

    def start():  # pragma: no cover
        from spruned.application.logging_factory import Logger
        Logger.root.debug('Arguments: %s', args)
        main_loop = asyncio.get_event_loop()
        main_loop.create_task(main_task(main_loop))
        main_loop.run_forever()

    if args.daemon:
        from spruned.application.logging_factory import Logger
        pid = ctx.datadir + '/spruned.pid'
        Logger.root.debug('Running spruned daemon')
        daemon = Daemonize(app="spruned", pid=pid, action=start, logger=Logger.root, auto_close_fds=False)
        daemon.start()
    else:
        start()


if __name__ == '__main__':  # pragma: no cover
    main()<|MERGE_RESOLUTION|>--- conflicted
+++ resolved
@@ -47,15 +47,10 @@
     help='Run in the background as a daemon and accept commands'
 )
 parser.add_argument(
-<<<<<<< HEAD
+
     '--keep-blocks',
     action='store', dest='keep_blocks', default=int(ctx.keep_blocks), type=int,
     help=''
-=======
-    '--keepblocks',
-    action='store', dest='keepblocks', default=int(ctx.keep_blocks),
-    help='', type=int
->>>>>>> 94454a56
 )
 parser.add_argument(
     '--network',
@@ -78,7 +73,6 @@
     help='Cache size (in megabytes)'
 )
 parser.add_argument(
-<<<<<<< HEAD
     '--proxy',
     action='store', dest='proxy', default=None,
     help='Proxy server (hostname:port)'
@@ -122,11 +116,6 @@
     '--disable-electrum-peer-discovery',
     action='store_false', dest='disable_electrum_peer_discovery', default=False,
     help='Control electrum peers discovery (peer subscribe)'
-=======
-    '--mempoolsize',
-    action='store', dest='mempoolsize', default=0,
-    help='Mempool size (in megabytes) - 0 '
->>>>>>> 94454a56
 )
 
 args = parser.parse_args()
