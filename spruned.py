#!/usr/bin/env python3
# Copyright (C) 2018 Guido Dassori <guido.dassori@gmail.com>
#

import argparse
import asyncio

from spruned.application import tools
<<<<<<< HEAD
from spruned.main import main_task

parser = argparse.ArgumentParser(
    description="A Bitcoin Lightweight Pseudonode",
    formatter_class=argparse.ArgumentDefaultsHelpFormatter
)
parser.add_argument(
    '--rpcuser',
    action='store', dest='user', default="",
    help='Username for JSON-RPC connections'
)
parser.add_argument(
    '--rpcpassword',
    action='store', dest='password', default="",
    help='Password for JSON-RPC connections'
)
parser.add_argument(
    '--rpcport',
    action='store', dest='port', default="",
    help='Listen for JSON-RPC connections on <port> (default: 8332 or testnet: 18332)'
)
parser.add_argument(
    '--rpcbind',
    action='store', dest='address', default="",
    help='Bind to given address to listen for JSON-RPC connections.'
)
parser.add_argument(
    '--datadir',
    action='store', dest='datadir',default="",
    help='Specify data directory'
)
parser.add_argument(
    '--daemon',
    action='store_true', dest='daemonize', default=False,
    help='Run in the background as a daemon and accept commands'
)
=======
tools.load_config()

from spruned.application.tools import async_delayed_task
from spruned.application.logging_factory import Logger
from spruned.builder import blocks_reactor, headers_reactor, jsonrpc_server, repository, cache


async def main_task(loop):
    try:
        Logger.leveldb.info('Ensuring integrity of the storage, and tracking missing items')
        try:
            await loop_check_integrity(loop)
        except asyncio.TimeoutError:
            Logger.cache.error('There must be an error in storage, 30 seconds to check are too many')
        Logger.leveldb.info('Checking cache limits')
        try:
            asyncio.wait_for(asyncio.gather(cache.check()), timeout=30)
        except asyncio.TimeoutError:
            Logger.cache.error('There must be an error in cache, 30 seconds to check are too many')
        headers_reactor.add_on_best_height_hit_callbacks(blocks_reactor.start())
        headers_reactor.add_on_best_height_hit_callbacks(blocks_reactor.bootstrap_blocks())
        loop.create_task(headers_reactor.start())
        loop.create_task(jsonrpc_server.start())
        loop.create_task(cache.lurk())
    finally:
        pass


async def loop_check_integrity(l):
    """
    this task also prune blocks
    """
    await repository.ensure_integrity()
    l.create_task(async_delayed_task(loop_check_integrity(l), 3600))
>>>>>>> 75467119


if __name__ == '__main__':  # pragma: no cover
    args = parser.parse_args()
    tools.load_config(args)
    main_loop = asyncio.get_event_loop()
    main_loop.create_task(main_task(main_loop))
    main_loop.run_forever()<|MERGE_RESOLUTION|>--- conflicted
+++ resolved
@@ -6,8 +6,7 @@
 import asyncio
 
 from spruned.application import tools
-<<<<<<< HEAD
-from spruned.main import main_task
+#from spruned.main import main_task
 
 parser = argparse.ArgumentParser(
     description="A Bitcoin Lightweight Pseudonode",
@@ -15,27 +14,27 @@
 )
 parser.add_argument(
     '--rpcuser',
-    action='store', dest='user', default="",
+    action='store', dest='rpcuser', default="rpcuser",
     help='Username for JSON-RPC connections'
 )
 parser.add_argument(
     '--rpcpassword',
-    action='store', dest='password', default="",
+    action='store', dest='rpcpassword', default="rpcpassword",
     help='Password for JSON-RPC connections'
 )
 parser.add_argument(
     '--rpcport',
-    action='store', dest='port', default="",
+    action='store', dest='rpcport', default="8332",
     help='Listen for JSON-RPC connections on <port> (default: 8332 or testnet: 18332)'
 )
 parser.add_argument(
     '--rpcbind',
-    action='store', dest='address', default="",
+    action='store', dest='rpcbind', default="127.0.0.1",
     help='Bind to given address to listen for JSON-RPC connections.'
 )
 parser.add_argument(
     '--datadir',
-    action='store', dest='datadir',default="",
+    action='store', dest='datadir', default="~/.spruned",
     help='Specify data directory'
 )
 parser.add_argument(
@@ -43,47 +42,12 @@
     action='store_true', dest='daemonize', default=False,
     help='Run in the background as a daemon and accept commands'
 )
-=======
-tools.load_config()
-
-from spruned.application.tools import async_delayed_task
-from spruned.application.logging_factory import Logger
-from spruned.builder import blocks_reactor, headers_reactor, jsonrpc_server, repository, cache
-
-
-async def main_task(loop):
-    try:
-        Logger.leveldb.info('Ensuring integrity of the storage, and tracking missing items')
-        try:
-            await loop_check_integrity(loop)
-        except asyncio.TimeoutError:
-            Logger.cache.error('There must be an error in storage, 30 seconds to check are too many')
-        Logger.leveldb.info('Checking cache limits')
-        try:
-            asyncio.wait_for(asyncio.gather(cache.check()), timeout=30)
-        except asyncio.TimeoutError:
-            Logger.cache.error('There must be an error in cache, 30 seconds to check are too many')
-        headers_reactor.add_on_best_height_hit_callbacks(blocks_reactor.start())
-        headers_reactor.add_on_best_height_hit_callbacks(blocks_reactor.bootstrap_blocks())
-        loop.create_task(headers_reactor.start())
-        loop.create_task(jsonrpc_server.start())
-        loop.create_task(cache.lurk())
-    finally:
-        pass
-
-
-async def loop_check_integrity(l):
-    """
-    this task also prune blocks
-    """
-    await repository.ensure_integrity()
-    l.create_task(async_delayed_task(loop_check_integrity(l), 3600))
->>>>>>> 75467119
 
 
 if __name__ == '__main__':  # pragma: no cover
     args = parser.parse_args()
+    print(args)
     tools.load_config(args)
-    main_loop = asyncio.get_event_loop()
-    main_loop.create_task(main_task(main_loop))
-    main_loop.run_forever()+    #main_loop = asyncio.get_event_loop()
+    #main_loop.create_task(main_task(main_loop))
+    #main_loop.run_forever()