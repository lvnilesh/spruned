--- conflicted
+++ resolved
@@ -10,31 +10,17 @@
 256mb ram & 500mb hdd should be fairly enough to keep it up & running.
 <br />
 
-<<<<<<< HEAD
 At this very moment it supports only bitcoin mainnet. Testnet support will come soon before beta release.<br /><br />
 It's a replacement for bitcoind on lightweight systems (It's proven to work on a Raspberry Zero, along with CLightning), it provides an interface for bitcoin-cli. <br />
 <br />
-=======
-A lightweight bitcoin client, at this very moment it supports only bitcoin mainnet.
-Testnet support will come soon before beta release.<br /><br />
-So, run spruned on your low end system and you have the APIs listed below as you have a 200gigs Bitcoind installation.
-<br /><br />
->>>>>>> 75467119
 
 #### How it works?
 
 spruned downloads and store the bitcoin blocks on demand, when you need them, directly from the Peer2Peer Bitcoin Network.<br/>
-<<<<<<< HEAD
 there's a "pruning" functionality emulation, to keep the last ~200 (default settings) blocks on the local storage, because 
 fetch blocks may require also up to 10 seconds with slow connections, and this "bootstrap mode" reduces latencies on usage.<br />
 
 You can use bitcoin-cli, or any other RPC client, as if you had bitcoind up & running.<br />
-=======
-There's a "pruning" functionality emulation, to keep the last ~200 (default settings) blocks already saved, because 
-fetch blocks may require also up to 10 seconds with slow connections, and this "bootstrap mode" reduces latencies on usage.<br />
-
-You can use bitcoin-cli, or any other RPC client, as if you had bitcoind up & running.<br /><br />
->>>>>>> 75467119
 For the transactions related APIs and utxo tracking, spruned uses the electrum network.
 
 #### Documentation
@@ -48,17 +34,12 @@
 It make intensive usage of connectrum, pybitcointools and pycoinnet libraries. Thanks to mantainers & contributors! <br />
 Especially at this stage of development (but it would be better always), it is recommended to use virtualenv to run spruned
 
-<<<<<<< HEAD
+
 #### Usage
 I hope code is self explaining enough, if you're familiar with asyncio.<br />
 
 For the non-developers: a fungible entry point is not ready yet.<br />
-=======
-#### Usage.
-Code should be pretty self explaining if you're familiar with asyncio.<br />
-**For the non-developers:** a fungible entry point is **not ready** yet.<br />
 
->>>>>>> 75467119
 However, this is how things are going to be:
 ```
 $ spruned --daemon
